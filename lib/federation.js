/*
 * The MIT License (MIT)
 *
 * Copyright (c) 2016-2020 Meteor Development Group, Inc.
 *
 * Permission is hereby granted, free of charge, to any person obtaining a copy
 * of this software and associated documentation files (the "Software"), to deal
 * in the Software without restriction, including without limitation the rights
 * to use, copy, modify, merge, publish, distribute, sublicense, and/or sell
 * copies of the Software, and to permit persons to whom the Software is
 * furnished to do so, subject to the following conditions:
 *
 * The above copyright notice and this permission notice shall be included in all
 * copies or substantial portions of the Software.
 *
 * THE SOFTWARE IS PROVIDED "AS IS", WITHOUT WARRANTY OF ANY KIND, EXPRESS OR
 * IMPLIED, INCLUDING BUT NOT LIMITED TO THE WARRANTIES OF MERCHANTABILITY,
 * FITNESS FOR A PARTICULAR PURPOSE AND NONINFRINGEMENT. IN NO EVENT SHALL THE
 * AUTHORS OR COPYRIGHT HOLDERS BE LIABLE FOR ANY CLAIM, DAMAGES OR OTHER
 * LIABILITY, WHETHER IN AN ACTION OF CONTRACT, TORT OR OTHERWISE, ARISING FROM,
 * OUT OF OR IN CONNECTION WITH THE SOFTWARE OR THE USE OR OTHER DEALINGS IN THE
 * SOFTWARE.
 */

'use strict'

const {
  GraphQLSchema,
  GraphQLObjectType,
  Kind,
  extendSchema,
  parse,
  isTypeDefinitionNode,
  isTypeExtensionNode,
  isObjectType
} = require('graphql')
<<<<<<< HEAD
const {
  isFirstClassDefinition
} = require('./gateway/is-first-class-definition')
=======
const { validateSDL } = require('graphql/validation/validate')
const compositionRules = require('./federation/compositionRules')
>>>>>>> b413b182

const BASE_FEDERATION_TYPES = `
  scalar _Any
  scalar _FieldSet

  directive @external on FIELD_DEFINITION
  directive @requires(fields: _FieldSet!) on FIELD_DEFINITION
  directive @provides(fields: _FieldSet!) on FIELD_DEFINITION
  directive @key(fields: _FieldSet!) on OBJECT | INTERFACE
  directive @extends on OBJECT | INTERFACE
`

const FEDERATION_SCHEMA = `
  ${BASE_FEDERATION_TYPES}
  type _Service {
    sdl: String
  }
`

const extensionKindToDefinitionKind = {
  [Kind.SCALAR_TYPE_EXTENSION]: Kind.SCALAR_TYPE_DEFINITION,
  [Kind.OBJECT_TYPE_EXTENSION]: Kind.OBJECT_TYPE_DEFINITION,
  [Kind.INTERFACE_TYPE_EXTENSION]: Kind.INTERFACE_TYPE_DEFINITION,
  [Kind.UNION_TYPE_EXTENSION]: Kind.UNION_TYPE_DEFINITION,
  [Kind.ENUM_TYPE_EXTENSION]: Kind.ENUM_TYPE_DEFINITION,
  [Kind.INPUT_OBJECT_TYPE_EXTENSION]: Kind.INPUT_OBJECT_TYPE_DEFINITION
}

const definitionKindToExtensionKind = {
  [Kind.SCALAR_TYPE_DEFINITION]: Kind.SCALAR_TYPE_EXTENSION,
  [Kind.OBJECT_TYPE_DEFINITION]: Kind.OBJECT_TYPE_EXTENSION,
  [Kind.INTERFACE_TYPE_DEFINITION]: Kind.INTERFACE_TYPE_EXTENSION,
  [Kind.UNION_TYPE_DEFINITION]: Kind.UNION_TYPE_EXTENSION,
  [Kind.ENUM_TYPE_DEFINITION]: Kind.ENUM_TYPE_EXTENSION,
  [Kind.INPUT_OBJECT_TYPE_DEFINITION]: Kind.INPUT_OBJECT_TYPE_EXTENSION
}

function removeExternalFields (typeDefinition) {
  return {
    ...typeDefinition,
    fields: typeDefinition.fields.filter(fieldDefinition => !fieldDefinition.directives.some(directive => directive.name.value === 'external'))
  }
}

function hasExtendsDirective (definition) {
  if (!definition.directives) {
    return false
  }
  return definition.directives.some(directive => directive.name.value === 'extends')
}

function getStubTypes (schemaDefinitions, isGateway) {
  const definitionsMap = {}
  const extensionsMap = {}
  const extensions = []
  const directiveDefinitions = []

  for (const definition of schemaDefinitions) {
    const typeName = definition.name.value
    const isTypeExtensionByDirective = hasExtendsDirective(definition)
    const isTypeExtensionByDirectiveByDefault = isFirstClassDefinition(
      definition
    )

    /* istanbul ignore else we are not interested in nodes that does not match if statements */
    if (
      !isTypeExtensionByDirectiveByDefault &&
      isTypeDefinitionNode(definition) &&
      !isTypeExtensionByDirective
    ) {
      definitionsMap[typeName] = definition
    } else if (
      isTypeExtensionByDirectiveByDefault ||
      isTypeExtensionNode(definition) ||
      (isTypeDefinitionNode(definition) && isTypeExtensionByDirective)
    ) {
      extensionsMap[typeName] = {
        kind:
          isTypeExtensionByDirective || isTypeExtensionByDirectiveByDefault
            ? definition.kind
            : extensionKindToDefinitionKind[definition.kind],
        name: definition.name
      }

      if (isTypeExtensionByDirective || isTypeExtensionByDirectiveByDefault) {
        definition.kind =
          definitionKindToExtensionKind[definition.kind] ||
          Kind.OBJECT_TYPE_DEFINITION
      }

      extensions.push(
        isGateway ? removeExternalFields(definition) : definition
      )
    } else if (definition.kind === Kind.DIRECTIVE_DEFINITION) {
      directiveDefinitions.push(definition)
    }
  }

  return {
    typeStubs: Object.keys(extensionsMap)
      .filter(extensionTypeName => !definitionsMap[extensionTypeName])
      .map(extensionTypeName => extensionsMap[extensionTypeName]),
    extensions,
    definitions: [
      ...directiveDefinitions,
      ...Object.values(definitionsMap)
    ]
  }
}

function gatherDirectives (type) {
  let directives = []
  for (const node of (type.extensionASTNodes || [])) {
    /* istanbul ignore else we are not interested in nodes that does not have directives */
    if (node.directives) {
      directives = directives.concat(node.directives)
    }
  }

  if (type.astNode && type.astNode.directives) {
    directives = directives.concat(type.astNode.directives)
  }

  return directives
}

function typeIncludesDirective (type, directiveName) {
  const directives = gatherDirectives(type)
  return directives.some(directive => directive.name.value === directiveName)
}

function addTypeNameToResult (result, typename) {
  /* istanbul ignore else when result is null or not an object we return original result */
  if (result !== null && typeof result === 'object') {
    Object.defineProperty(result, '__typename', {
      value: typename
    })
  }
  return result
}

function addEntitiesResolver (schema) {
  const entityTypes = Object.values(schema.getTypeMap()).filter(
    type => isObjectType(type) && typeIncludesDirective(type, 'key')
  )

  if (entityTypes.length > 0) {
    schema = extendSchema(schema, parse(`
      union _Entity = ${entityTypes.join(' | ')}

      extend type Query {
        _entities(representations: [_Any!]!): [_Entity]!
      }
    `), {
      assumeValid: true
    })

    const query = schema.getType('Query')
    const queryFields = query.getFields()
    queryFields._entities = {
      ...queryFields._entities,
      resolve: (_source, { representations }, context, info) => {
        return representations.map((reference) => {
          const { __typename } = reference

          const type = info.schema.getType(__typename)
          if (!type || !isObjectType(type)) {
            throw new Error(
              `The _entities resolver tried to load an entity for type "${__typename}", but no object type of that name was found in the schema`
            )
          }

          const resolveReference = type.resolveReference
            ? type.resolveReference
            : function defaultResolveReference () {
              return reference
            }

          const result = resolveReference(reference, {}, context, info)

          if (result && 'then' in result && typeof result.then === 'function') {
            return result.then(x =>
              addTypeNameToResult(x, __typename)
            )
          }

          return addTypeNameToResult(result, __typename)
        })
      }
    }
  }

  return schema
}

function addServiceResolver (schema, originalSchemaSDL) {
  schema = extendSchema(schema, parse(`
    extend type Query {
      _service: _Service!
    }
  `), {
    assumeValid: true
  })
  const query = schema.getType('Query')

  const queryFields = query.getFields()
  queryFields._service = {
    ...queryFields._service,
    resolve: () => ({ sdl: originalSchemaSDL })
  }

  return schema
}

function buildFederationSchema (schema, isGateway) {
  let federationSchema = new GraphQLSchema({
    query: undefined
  })

  federationSchema = extendSchema(federationSchema, parse(isGateway ? BASE_FEDERATION_TYPES : FEDERATION_SCHEMA))

  const parsedOriginalSchema = parse(schema)
  const { typeStubs, extensions, definitions } = getStubTypes(parsedOriginalSchema.definitions, isGateway)

  // Add type stubs - only needed for federation
  federationSchema = extendSchema(federationSchema, {
    kind: Kind.DOCUMENT,
    definitions: typeStubs
  })

  // Add default type definitions
  federationSchema = extendSchema(federationSchema, {
    kind: Kind.DOCUMENT,
    definitions
  })

  // Add all extensions
  const extensionsDocument = {
    kind: Kind.DOCUMENT,
    definitions: extensions
  }

  // instead of relying on extendSchema internal validations
  // we run validations in our code so that we can use slightly different rules
  // as extendSchema internal rules are meant for regular usage
  // and federated schemas have different constraints
  const errors = validateSDL(extensionsDocument, federationSchema, compositionRules)
  if (errors.length === 1) {
    throw errors[0]
  } else if (errors.length > 1) {
    const err = new Error('Schema issues, check out the .errors property on the Error.')
    err.errors = errors
    throw err
  }

  federationSchema = extendSchema(federationSchema, extensionsDocument, { assumeValidSDL: true })

  if (!federationSchema.getType('Query')) {
    federationSchema = new GraphQLSchema({
      ...federationSchema.toConfig(),
      query: new GraphQLObjectType({
        name: 'Query',
        fields: {}
      })
    })
  }

  if (!isGateway) {
    federationSchema = addEntitiesResolver(federationSchema)
    federationSchema = addServiceResolver(federationSchema, schema)
  }

  return new GraphQLSchema({
    ...federationSchema.toConfig(),
    query: federationSchema.getType('Query'),
    mutation: federationSchema.getType('Mutation'),
    subscription: federationSchema.getType('Subscription')
  })
}

module.exports = buildFederationSchema<|MERGE_RESOLUTION|>--- conflicted
+++ resolved
@@ -34,14 +34,11 @@
   isTypeExtensionNode,
   isObjectType
 } = require('graphql')
-<<<<<<< HEAD
 const {
   isFirstClassDefinition
 } = require('./gateway/is-first-class-definition')
-=======
 const { validateSDL } = require('graphql/validation/validate')
 const compositionRules = require('./federation/compositionRules')
->>>>>>> b413b182
 
 const BASE_FEDERATION_TYPES = `
   scalar _Any
