'use strict'

const WebSocket = require('ws')
const hasher = require('node-object-hash')
const errorHack = require('./gateway/lifehack')
const {
  GQL_CONNECTION_INIT,
  GQL_CONNECTION_ACK,
  GQL_CONNECTION_ERROR,
  GQL_CONNECTION_KEEP_ALIVE,
  GQL_START,
  GQL_DATA,
  GQL_ERROR,
  GQL_COMPLETE,
  GQL_STOP,
  GRAPHQL_WS
} = require('./subscription-protocol')
const HEARTBEAT_INTERVAL = 20 * 1000
const { hash } = hasher({ sort: true, coerce: true })

const handler = {
  set(target, property, value) {
    console.log('counter', property, value)
    target[property] = value

    return true
  }
}

function heartbeat(socket) {
  if (!socket) {
    return
  }

  socket.isAlive = true
}

class SubscriptionClient {
  constructor (uri, config) {
    this.uri = uri
    this.socket = null
    this.operationId = 0
    this.ready = false
    this.operations = new Map()
    this.operationsCount = new Proxy({}, handler)
    const {
      protocols = [],
      reconnect,
      maxReconnectAttempts = Infinity,
      serviceName,
      connectionCallback,
      failedConnectionCallback,
      failedReconnectCallback,
      connectionInitPayload
    } = config

    this.protocols = [GRAPHQL_WS, ...protocols]
    this.tryReconnect = reconnect
    this.maxReconnectAttempts = maxReconnectAttempts
    this.serviceName = serviceName
    this.reconnectAttempts = 0
    this.connectionCallback = connectionCallback
    this.failedConnectionCallback = failedConnectionCallback
    this.failedReconnectCallback = failedReconnectCallback
    this.connectionInitPayload = connectionInitPayload

    this.connect()
    errorHack.on('reconnect', () => {
      setImmediate(() => {
        this.close(true, false)
      })
    })
  }

  connect () {
    this.socket = new WebSocket(this.uri, this.protocols)

    this.socket.onopen = async () => {
      /* istanbul ignore else */
      if (this.socket && this.socket.readyState === WebSocket.OPEN) {
        try {
          const payload = typeof this.connectionInitPayload === 'function'
            ? await this.connectionInitPayload() : this.connectionInitPayload
          this.sendMessage(null, GQL_CONNECTION_INIT, payload)
        } catch (err) {
          this.close(this.tryReconnect, false)
        }
      }

      if (!this.socket) {
        return
      }

      this.socket.isAlive = true
      const keepaliveInterval = setInterval(() => {
        if (!this.socket) {
          clearInterval(keepaliveInterval)
          return
        }
        if (!this.socket || !this.socket.isAlive) {
          this.close(true, false)
          return
        }
        this.socket.isAlive = false
        this.socket.ping(null, true)
      }, HEARTBEAT_INTERVAL).unref()
    }

    this.socket.on('pong', () => {
      heartbeat(this.socket)
    })

    this.socket.onclose = () => {
      if (!this.closedByUser) {
        this.close(this.tryReconnect, false)
      }
    }

    this.socket.onerror = (e) => {
      console.log('Socket error', this.uri, e.message)
    }

    this.socket.onmessage = async ({ data }) => {
      await this.handleMessage(data)
    }
  }

  close (tryReconnect, closedByUser = true) {
    this.closedByUser = closedByUser
    this.ready = false

    if (this.socket !== null) {
      if (closedByUser) {
        this.unsubscribeAll()
      }

      this.socket.close()
      this.socket = null
      this.reconnecting = false

      if (tryReconnect) {
<<<<<<< HEAD
        this.operations.forEach(({ options, handler }, operationId) => {
=======
        for (const operationId of this.operations.keys()) {
          const { options, handler, extensions } = this.operations.get(operationId)

>>>>>>> b3a2e692
          this.operations.set(operationId, {
            options,
            handler,
            extensions,
            started: false
          })
        })

        this.reconnect()
      }
    }
  }

  getReconnectDelay () {
    const delayMs = 100 * Math.pow(2, this.reconnectAttempts)

    return Math.min(delayMs, 10000)
  }

  reconnect () {
    if (
      this.reconnecting ||
      this.reconnectAttempts > this.maxReconnectAttempts
    ) {
      return this.failedReconnectCallback && this.failedReconnectCallback()
    }

    this.reconnectAttempts++
    this.reconnecting = true

    const delay = this.getReconnectDelay()

    this.reconnectTimeoutId = setTimeout(() => {
      this.connect()
    }, delay)
  }

  unsubscribe (operationId, forceUnsubscribe) {
    console.log('unsubscribe', operationId)
    let count = this.operationsCount[operationId]
    count--

    if (count === 0 || forceUnsubscribe) {
      this.sendMessage(operationId, GQL_STOP, null)
      this.operationsCount[operationId] = 0
    } else {
      this.operationsCount[operationId] = count
    }
  }

  unsubscribeAll () {
    for (const operationId of this.operations.keys()) {
      this.unsubscribe(operationId, true)
    }
  }

<<<<<<< HEAD
  sendMessage (operationId, type, payload = {}) {
    try {
      this.socket.send(
        JSON.stringify({
          id: operationId,
          type,
          payload
        })
      )
    } catch (err) {
      this.close(true, false)
    }
=======
  sendMessage (operationId, type, payload = {}, extensions) {
    this.socket.send(
      JSON.stringify({
        id: operationId,
        type,
        payload,
        extensions
      })
    )
>>>>>>> b3a2e692
  }

  async handleMessage (message) {
    let data
    let operationId
    let operation

    try {
      data = JSON.parse(message)
      operationId = data.id
    } catch (e) {
      /* istanbul ignore next */
      throw new Error(
        `Invalid message received: "${message}" Message must be JSON parsable.`
      )
    }

    if (operationId) {
      operation = this.operations.get(operationId)
    }

    switch (data.type) {
      case GQL_CONNECTION_ACK:
        this.reconnecting = false
        this.ready = true
        this.reconnectAttempts = 0

        for (const operationId of this.operations.keys()) {
          this.startOperation(operationId)
        }

        if (this.connectionCallback) {
          this.connectionCallback()
        }

        break
      case GQL_DATA:
        /* istanbul ignore else */
        if (operation) {
          operation.handler(data.payload.data)
        }
        break
      case GQL_ERROR:
        /* istanbul ignore else */
        if (operation) {
          operation.handler(null)
          this.operations.delete(operationId)
          this.sendMessage(operationId, GQL_ERROR, data.payload)
        }
        break
      case GQL_COMPLETE:
        /* istanbul ignore else */
        if (operation) {
          operation.handler(null)
          this.operations.delete(operationId)
        }

        break
      case GQL_CONNECTION_ERROR:
        this.close(this.tryReconnect, false)
        if (this.failedConnectionCallback) {
          await this.failedConnectionCallback(data.payload)
        }
        break
      case GQL_CONNECTION_KEEP_ALIVE:
        break
      /* istanbul ignore next */
      default:
        /* istanbul ignore next */
        console.error(`Can't process message: ${message}`)
        throw new Error(`Invalid message type: "${data.type}"`)
    }
  }

  startOperation (operationId) {
    const { started, options, handler, extensions } = this.operations.get(operationId)
    if (!started) {
      if (!this.ready) {
        throw new Error('Connection is not ready')
      }
      this.operations.set(operationId, { started: true, options, handler, extensions })
      this.sendMessage(operationId, GQL_START, options, extensions)
    }
  }

<<<<<<< HEAD
  createSubscription (query, variables, pubsub) {
    const operationId = hash({ query, variables })
=======
  createSubscription (query, variables, publish, connectionInit) {
    const subscriptionString = JSON.stringify({ query, variables })
    let operationId = this.subscriptionQueryMap[subscriptionString]
>>>>>>> b3a2e692

    if (this.operations.get(operationId)) {
      this.operationsCount[operationId] = this.operationsCount[operationId] + 1
      return operationId
    }

<<<<<<< HEAD
    this.operations.set(operationId, {
=======
    operationId = String(++this.operationId)

    const operation = {
>>>>>>> b3a2e692
      started: false,
      options: { context: pubsub.context, query, variables },
      handler: async (data) => {
        await pubsub.publish({
          topic: `${this.serviceName}_${operationId}`,
          payload: data
        })
      }
    }

    if (connectionInit) {
      operation.extensions = [{
        type: 'connectionInit',
        payload: connectionInit
      }]
    }

    this.operations.set(operationId, operation)
    this.startOperation(operationId)
    this.operationsCount[operationId] = 1

    pubsub.onclose = () => this.unsubscribe(operationId, false)

    pubsub.publish({
      topic: `${this.serviceName}_${operationId}`,
      payload: operationId
    })

    return operationId
  }
}

module.exports = SubscriptionClient<|MERGE_RESOLUTION|>--- conflicted
+++ resolved
@@ -139,13 +139,7 @@
       this.reconnecting = false
 
       if (tryReconnect) {
-<<<<<<< HEAD
-        this.operations.forEach(({ options, handler }, operationId) => {
-=======
-        for (const operationId of this.operations.keys()) {
-          const { options, handler, extensions } = this.operations.get(operationId)
-
->>>>>>> b3a2e692
+        this.operations.forEach(({ options, handler, extensions }, operationId) => {
           this.operations.set(operationId, {
             options,
             handler,
@@ -202,30 +196,19 @@
     }
   }
 
-<<<<<<< HEAD
-  sendMessage (operationId, type, payload = {}) {
+  sendMessage (operationId, type, payload = {}, extensions) {
     try {
       this.socket.send(
         JSON.stringify({
           id: operationId,
           type,
-          payload
+          payload,
+          extensions
         })
       )
     } catch (err) {
       this.close(true, false)
     }
-=======
-  sendMessage (operationId, type, payload = {}, extensions) {
-    this.socket.send(
-      JSON.stringify({
-        id: operationId,
-        type,
-        payload,
-        extensions
-      })
-    )
->>>>>>> b3a2e692
   }
 
   async handleMessage (message) {
@@ -311,27 +294,15 @@
     }
   }
 
-<<<<<<< HEAD
-  createSubscription (query, variables, pubsub) {
+  createSubscription (query, variables, pubsub, connectionInit) {
     const operationId = hash({ query, variables })
-=======
-  createSubscription (query, variables, publish, connectionInit) {
-    const subscriptionString = JSON.stringify({ query, variables })
-    let operationId = this.subscriptionQueryMap[subscriptionString]
->>>>>>> b3a2e692
 
     if (this.operations.get(operationId)) {
       this.operationsCount[operationId] = this.operationsCount[operationId] + 1
       return operationId
     }
 
-<<<<<<< HEAD
-    this.operations.set(operationId, {
-=======
-    operationId = String(++this.operationId)
-
     const operation = {
->>>>>>> b3a2e692
       started: false,
       options: { context: pubsub.context, query, variables },
       handler: async (data) => {
@@ -341,7 +312,6 @@
         })
       }
     }
-
     if (connectionInit) {
       operation.extensions = [{
         type: 'connectionInit',
