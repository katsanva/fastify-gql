'use strict'
const pmap = require('p-map')
const URL = require('url').URL
const {
  isTypeExtensionNode,
  isTypeDefinitionNode,
  parse
} = require('graphql')
const { isFirstClassDefinition } = require('./is-first-class-definition')

const { buildRequest, sendRequest } = require('./request')
const SubscriptionClient = require('../subscription-client')

function hasDirective (directiveName, node) {
  const { directives = [] } = node
  return directives.some(directive => directive.name.value === directiveName)
}

function createFieldSet (definition, filterFn = () => false) {
  const fieldsSet = new Set()

  if (definition.fields) {
    for (const field of definition.fields) {
      if (!filterFn(field)) {
        fieldsSet.add(field.name.value)
      }
    }
  }

  return fieldsSet
}

function shouldExtendDefinition (definition) {
  return (
    isTypeExtensionNode(definition) ||
    hasDirective('extends', definition) ||
    isFirstClassDefinition(definition)
  )
}

function createTypeMap (schemaDefinition) {
  const parsedSchema = parse(schemaDefinition)
  const typeMap = {}
  const types = new Set()
  const extensionTypeMap = {}

  for (const definition of parsedSchema.definitions) {
    const shouldExtend = shouldExtendDefinition(definition)

    /* istanbul ignore else we are only interested in type definition and type extension scenarios */
    if (isTypeDefinitionNode(definition) && !shouldExtend) {
      typeMap[definition.name.value] = createFieldSet(definition)
      types.add(definition.name.value)
    } else if (shouldExtend) {
      typeMap[definition.name.value] = createFieldSet(definition)
      extensionTypeMap[definition.name.value] = createFieldSet(
        definition,
        hasDirective.bind(null, 'external')
      )

      if (isFirstClassDefinition(definition)) {
        types.add(definition.name.value)
      }
    }
  }

  return { typeMap, types, extensionTypeMap }
}

async function getWsOpts (service) {
  let opts = {
    serviceName: service.name
  }
  if (typeof service.wsConnectionParams === 'object') {
    opts = { ...opts, ...service.wsConnectionParams }
  } else if (typeof service.wsConnectionParams === 'function') {
    opts = { ...opts, ...(await service.wsConnectionParams()) }
  }

  return opts
}

async function buildServiceMap (services) {
  const serviceMap = {}

  for (const service of services) {
    const { name, mandatory = false, ...opts } = service
    const { request, close } = buildRequest(opts)
    const url = new URL(opts.url)

    const serviceConfig = {
      mandatory: mandatory,
      sendRequest: sendRequest(request, url),
      close,
      async refresh () {
        const { schemaDefinition, typeMap, types, extensionTypeMap } = await serviceConfig.init()

        serviceConfig.schemaDefinition = schemaDefinition
        serviceConfig.typeMap = typeMap
        serviceConfig.types = types
        serviceConfig.extensionTypeMap = extensionTypeMap

        return serviceConfig
      },
      async reconnectSubscription () {
        if (serviceConfig.client) {
          serviceConfig.client.close()

          const wsOpts = await getWsOpts(service)
          const client = new SubscriptionClient(service.wsUrl, wsOpts)

          serviceConfig.client = client
          serviceConfig.createSubscription = client.createSubscription.bind(
            client
          )
        }
      },
      async init () {
        const response = await serviceConfig.sendRequest({
          body: JSON.stringify({
            query: `
            query ServiceInfo {
              _service {
                sdl
              }
            }
            `
          })
        })

        const {
          json: { data = null, error, message, statusCode }
        } = response

        if (data === null) {
          throw Object.assign(new Error(), { error, message, statusCode })
        }

        const schemaDefinition = data._service.sdl

        const { typeMap, types, extensionTypeMap } = createTypeMap(schemaDefinition)

        return {
          schemaDefinition,
          typeMap,
          types,
          extensionTypeMap
        }
      }
    }

    if (service.wsUrl) {
<<<<<<< HEAD
      const client = new SubscriptionClient(service.wsUrl, {
        serviceName: service.name,
        reconnect: true
      })
=======
      const wsOpts = await getWsOpts(service)
      const client = new SubscriptionClient(service.wsUrl, wsOpts)
>>>>>>> 7123fe6a

      serviceConfig.client = client
      serviceConfig.createSubscription = client.createSubscription.bind(client)
    }

    serviceMap[service.name] = serviceConfig
  }

  const mapper = async service => {
    const { schemaDefinition, typeMap, types, extensionTypeMap } = await serviceMap[service.name].init()
    serviceMap[service.name].schemaDefinition = schemaDefinition
    serviceMap[service.name].typeMap = typeMap
    serviceMap[service.name].types = types
    serviceMap[service.name].extensionTypeMap = extensionTypeMap
    serviceMap[service.name].name = service.name
  }

  await pmap(services, mapper, { concurrency: 8 })

  return serviceMap
}

module.exports = buildServiceMap<|MERGE_RESOLUTION|>--- conflicted
+++ resolved
@@ -69,7 +69,8 @@
 
 async function getWsOpts (service) {
   let opts = {
-    serviceName: service.name
+    serviceName: service.name,
+    reconnect: true
   }
   if (typeof service.wsConnectionParams === 'object') {
     opts = { ...opts, ...service.wsConnectionParams }
@@ -150,15 +151,8 @@
     }
 
     if (service.wsUrl) {
-<<<<<<< HEAD
-      const client = new SubscriptionClient(service.wsUrl, {
-        serviceName: service.name,
-        reconnect: true
-      })
-=======
       const wsOpts = await getWsOpts(service)
       const client = new SubscriptionClient(service.wsUrl, wsOpts)
->>>>>>> 7123fe6a
 
       serviceConfig.client = client
       serviceConfig.createSubscription = client.createSubscription.bind(client)
