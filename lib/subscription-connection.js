--- conflicted
+++ resolved
@@ -27,19 +27,6 @@
 }
 
 module.exports = class SubscriptionConnection {
-<<<<<<< HEAD
-  constructor (
-    socket,
-    {
-      schema,
-      subscriber,
-      fastify,
-      lruGatewayResolvers,
-      entityResolvers,
-      context
-    }
-  ) {
-=======
   constructor (socket, {
     schema,
     subscriber,
@@ -49,7 +36,6 @@
     context,
     onConnect
   }) {
->>>>>>> c7164973
     this.fastify = fastify
     this.socket = socket
     this.schema = schema
@@ -59,7 +45,6 @@
     this.onConnect = onConnect
     this.subscriptionContexts = new Map()
     this.context = context
-<<<<<<< HEAD
 
     this.socket.isAlive = true
 
@@ -85,15 +70,6 @@
       heartbeat(this.socket)
     })
 
-    this.socket.on('message', (message) => {
-      this.handleMessage(message).catch((e) => {
-        this.fastify.log.error(e)
-        this.handleConnectionClose()
-      })
-    })
-=======
-
->>>>>>> c7164973
     this.socket.on('error', this.handleConnectionClose.bind(this))
     this.handleConnection()
   }
@@ -122,12 +98,8 @@
 
     switch (type) {
       case GQL_CONNECTION_INIT:
-<<<<<<< HEAD
-        Object.assign(this.context, data.payload);
-        this.sendMessage(GQL_CONNECTION_ACK)
-=======
+        Object.assign(this.context, data.payload)
         await this.handleConnectionInit(data)
->>>>>>> c7164973
         break
       case GQL_CONNECTION_TERMINATE:
         this.handleConnectionClose()
