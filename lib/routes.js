--- conflicted
+++ resolved
@@ -308,18 +308,8 @@
     if (opts.ide === 'playground') {
       app.get('/playground', (req, reply) => {
         reply
-<<<<<<< HEAD
           .header('Content-Type', 'text/html')
-          .send(playground.renderPlaygroundPage({ subscriptionEndpoint: graphqlPath, endpoint: graphqlPath }))
-=======
-          .header('Content-Type', 'application/javascript')
-          .send(`window.addEventListener('load', function(event) {
-          GraphQLPlayground.init(document.getElementById('root'), {
-            subscriptionEndpoint: '${opts.prefix || ''}${graphqlPath}',
-            endpoint: '${opts.prefix || ''}${graphqlPath}',
-          });
-        });`)
->>>>>>> 96e9154f
+          .send(playground.renderPlaygroundPage({ subscriptionEndpoint: `${opts.prefix || ''}${graphqlPath}`, endpoint: `${opts.prefix || ''}${graphqlPath}` }))
       })
     }
   }
