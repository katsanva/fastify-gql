--- conflicted
+++ resolved
@@ -4,12 +4,8 @@
 const Static = require('fastify-static')
 const { BadRequest } = require('http-errors')
 const subscription = require('./subscription')
-<<<<<<< HEAD
-const { FEDERATED_ERROR, toGraphQLError } = require('./errors')
+const { defaultErrorFormatter } = require('./errors')
 const playground = require('@apollographql/graphql-playground-html')
-=======
-const { defaultErrorFormatter } = require('./errors')
->>>>>>> 73b1a954
 
 const responseProperties = {
   data: {
