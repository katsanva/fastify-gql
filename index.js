--- conflicted
+++ resolved
@@ -4,11 +4,7 @@
 const LRU = require('tiny-lru')
 const routes = require('./lib/routes')
 const { BadRequest, MethodNotAllowed } = require('http-errors')
-<<<<<<< HEAD
 const { compileQuery, isCompiledQuery } = require('graphql-jit')
-=======
-const { compileQuery } = require('graphql-jit')
->>>>>>> 96e9154f
 const { Factory } = require('single-user-cache')
 const {
   parse,
@@ -427,13 +423,8 @@
       cached.jit = compileQuery(fastifyGraphQl.schema, document, operationName)
     }
 
-<<<<<<< HEAD
     if (cached && cached.jit !== null && isCompiledQuery(cached.jit)) {
-      const res = await cached.jit.query(root, context, variables || {})
-=======
-    if (cached && cached.jit !== null) {
       const execution = await cached.jit.query(root, context, variables || {})
->>>>>>> 96e9154f
 
       return maybeFormatErrors(execution, context)
     }
@@ -462,14 +453,6 @@
 
   function maybeFormatErrors (execution, context) {
     if (execution.errors) {
-<<<<<<< HEAD
-      execution.errors = execution.errors.map(e => {
-        if (e.originalError && (Object.prototype.hasOwnProperty.call(e.originalError, 'extensions'))) {
-          return new GraphQLError(e.originalError.message, e.nodes, e.source, e.positions, e.path, e.originalError, e.originalError.extensions)
-        }
-        return e
-      })
-=======
       const { reply } = context
       const { statusCode, response: { data, errors } } = errorFormatter(execution, context)
       execution.data = data
@@ -477,8 +460,8 @@
       if (reply) {
         reply.code(statusCode)
       }
->>>>>>> 96e9154f
-    }
+    }
+
     return execution
   }
 }, {
