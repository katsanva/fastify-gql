--- conflicted
+++ resolved
@@ -1,11 +1,6 @@
 {
-<<<<<<< HEAD
   "name": "fastify-gql-fork",
-  "version": "5.3.4",
-=======
-  "name": "fastify-gql",
   "version": "5.4.0",
->>>>>>> a220fedd
   "description": "Fastify GraphQL adapter",
   "main": "index.js",
   "types": "index.d.ts",
