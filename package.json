--- conflicted
+++ resolved
@@ -1,11 +1,6 @@
 {
-<<<<<<< HEAD
   "name": "fastify-gql-fork",
-  "version": "5.5.1-rc.1",
-=======
-  "name": "fastify-gql",
   "version": "5.6.0",
->>>>>>> 7123fe6a
   "description": "Fastify GraphQL adapter",
   "main": "index.js",
   "types": "index.d.ts",
