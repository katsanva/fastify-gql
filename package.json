--- conflicted
+++ resolved
@@ -1,11 +1,6 @@
 {
-<<<<<<< HEAD
   "name": "fastify-gql-fork",
-  "version": "5.6.0",
-=======
-  "name": "fastify-gql",
   "version": "5.7.0",
->>>>>>> b3a2e692
   "description": "Fastify GraphQL adapter",
   "main": "index.js",
   "types": "index.d.ts",
