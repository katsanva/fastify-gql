--- conflicted
+++ resolved
@@ -1,11 +1,6 @@
 {
-<<<<<<< HEAD
   "name": "fastify-gql-fork",
-  "version": "5.1.1",
-=======
-  "name": "fastify-gql",
   "version": "5.1.2",
->>>>>>> b413b182
   "description": "Fastify GraphQL adapter",
   "main": "index.js",
   "types": "index.d.ts",
