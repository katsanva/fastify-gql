--- conflicted
+++ resolved
@@ -1,11 +1,6 @@
 {
-<<<<<<< HEAD
   "name": "fastify-gql-fork",
   "version": "5.0.0",
-=======
-  "name": "fastify-gql",
-  "version": "5.1.0",
->>>>>>> de635140
   "description": "Fastify GraphQL adapter",
   "main": "index.js",
   "types": "index.d.ts",
@@ -34,12 +29,8 @@
     "@typescript-eslint/parser": "^3.6.1",
     "autocannon": "^5.0.0",
     "fastify": "^3.0.2",
-<<<<<<< HEAD
-    "graphql-tools": "^6.0.8",
-=======
     "graphql-tools": "^6.0.14",
     "pre-commit": "^1.2.2",
->>>>>>> de635140
     "proxyquire": "^2.1.3",
     "snazzy": "^8.0.0",
     "standard": "^14.0.0",
